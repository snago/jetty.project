//
//  ========================================================================
//  Copyright (c) 1995-2017 Mort Bay Consulting Pty. Ltd.
//  ------------------------------------------------------------------------
//  All rights reserved. This program and the accompanying materials
//  are made available under the terms of the Eclipse Public License v1.0
//  and Apache License v2.0 which accompanies this distribution.
//
//      The Eclipse Public License is available at
//      http://www.eclipse.org/legal/epl-v10.html
//
//      The Apache License v2.0 is available at
//      http://www.opensource.org/licenses/apache2.0.php
//
//  You may elect to redistribute this code under either of these licenses.
//  ========================================================================
//

package org.eclipse.jetty.annotations;

import java.io.File;
import java.io.IOException;
import java.io.InputStream;
import java.net.URI;
import java.net.URL;
import java.nio.file.Path;
import java.util.ArrayList;
import java.util.Arrays;
import java.util.Collection;
import java.util.Collections;
import java.util.List;
import java.util.Locale;
import java.util.Map;
import java.util.Set;
import java.util.concurrent.ConcurrentHashMap;

import org.eclipse.jetty.util.JavaVersion;
import org.eclipse.jetty.util.Loader;
import org.eclipse.jetty.util.MultiException;
import org.eclipse.jetty.util.MultiReleaseJarFile;
import org.eclipse.jetty.util.log.Log;
import org.eclipse.jetty.util.log.Logger;
import org.eclipse.jetty.util.resource.Resource;
import org.objectweb.asm.AnnotationVisitor;
import org.objectweb.asm.ClassReader;
import org.objectweb.asm.ClassVisitor;
import org.objectweb.asm.FieldVisitor;
import org.objectweb.asm.MethodVisitor;
import org.objectweb.asm.Opcodes;

/**
 * AnnotationParser
 * <p>
 * Use asm to scan classes for annotations. A SAX-style parsing is done.
 * Handlers are registered which will be called back when various types of
 * entity are encountered, eg a class, a method, a field. 
 * <p> 
 * Handlers are not called back in any particular order and are assumed
 * to be order-independent.
 * <p>
 * As a registered Handler will be called back for each annotation discovered
 * on a class, a method, a field, the Handler should test to see if the annotation
 * is one that it is interested in.
 * <p>
 * For the servlet spec, we are only interested in annotations on classes, methods and fields,
 * so the callbacks for handling finding a class, a method a field are themselves
 * not fully implemented.
 */
public class AnnotationParser
{
    private static final Logger LOG = Log.getLogger(AnnotationParser.class);
    protected static int ASM_OPCODE_VERSION = Opcodes.ASM6; //compatibility of api
    
    protected Map<String, List<String>> _parsedClassNames = new ConcurrentHashMap<>();
    private final int _javaPlatform;
    private int _asmVersion;

    /**
     * Determine the runtime version of asm.
     * @return the org.objectweb.asm.Opcode matching the runtime version of asm.
     */
    public static int asmVersion ()
    {
        int asmVersion = ASM_OPCODE_VERSION;
        Package asm = Package.getPackage("org.objectweb.asm");
        if (asm == null)
            LOG.warn("Unknown asm runtime version, assuming version {}", asmVersion);
        else
        {
            String s = asm.getImplementationVersion();
            if (s==null)
                LOG.warn("Unknown asm runtime version, assuming version {}", asmVersion);
            else
            {
                int dot = s.indexOf('.');
                s = s.substring(0, (dot < 0 ? s.length() : dot)).trim();
                try
                {
                    int v = Integer.parseInt(s);
                    switch (v)
                    {
                        case 4:
                        {
                            asmVersion = Opcodes.ASM4;
                            break;
                        }
                        case 5:
                        {
                            asmVersion = Opcodes.ASM5;
                            break;
                        }
                        case 6:
                        {
                            asmVersion = Opcodes.ASM6;
                            break;
                        }
                        default:
                        {
                            LOG.warn("Unrecognized runtime asm version, assuming {}", asmVersion);
                        }
                    }
                }
                catch (NumberFormatException e)
                {
                    LOG.warn("Unable to parse runtime asm version, assuming version {}", asmVersion);
                }
            }
        }
        return asmVersion;
    }

    /**
     * Convert internal name to simple name
     * 
     * @param name the internal name
     * @return the simple name
     */
    public static String normalize (String name)
    {
        if (name==null)
            return null;

        if (name.startsWith("L") && name.endsWith(";"))
            name = name.substring(1, name.length()-1);

        if (name.endsWith(".class"))
            name = name.substring(0, name.length()-".class".length());

        return name.replace('/', '.');
    }
    
    /**
     * Convert internal names to simple names.
     * 
     * @param list the list of internal names
     * @return the list of simple names
     */
    public static String[] normalize (String[] list)
    {
        if (list == null)
            return null;       
        String[] normalList = new String[list.length];
        int i=0;
        for (String s : list)
            normalList[i++] = normalize(s);
        return normalList;
    }

    /**
     * Immutable information gathered by parsing class header.
     */
    public class ClassInfo 
    {
        final Resource _containingResource;
        final String _className;
        final int _version;
        final int _access;
        final String _signature;
        final String _superName; 
        final String[] _interfaces;
        
        public ClassInfo(Resource resource, String className, int version, int access, String signature, String superName, String[] interfaces)
        {
            super();
            _containingResource = resource;
            _className = className;
            _version = version;
            _access = access;
            _signature = signature;
            _superName = superName;
            _interfaces = interfaces;
        }

        public String getClassName()
        {
            return _className;
        }

        public int getVersion()
        {
            return _version;
        }

        public int getAccess()
        {
            return _access;
        }

        public String getSignature()
        {
            return _signature;
        }

        public String getSuperName()
        {
            return _superName;
        }

        public String[] getInterfaces()
        {
            return _interfaces;
        }

        public Resource getContainingResource()
        {
            return _containingResource;
        }
    }

    /**
     * Immutable information gathered by parsing a method on a class.
     */
    public class MethodInfo
    {
        final ClassInfo _classInfo;
        final String _methodName; 
        final int _access;
        final String _desc; 
        final String _signature;
        final String[] _exceptions;
        
        public MethodInfo(ClassInfo classInfo, String methodName, int access, String desc, String signature, String[] exceptions)
        {
            super();
            _classInfo = classInfo;
            _methodName = methodName;
            _access = access;
            _desc = desc;
            _signature = signature;
            _exceptions = exceptions;
        }

        public ClassInfo getClassInfo()
        {
            return _classInfo;
        }

        public String getMethodName()
        {
            return _methodName;
        }

        public int getAccess()
        {
            return _access;
        }

        public String getDesc()
        {
            return _desc;
        }

        public String getSignature()
        {
            return _signature;
        }

        public String[] getExceptions()
        {
            return _exceptions;
        }
    }

    /**
     * Immutable information gathered by parsing a field on a class.
     */
    public class FieldInfo
    {
        final ClassInfo _classInfo;
        final String _fieldName;
        final int _access;
        final String _fieldType;
        final String _signature;
        final Object _value;
        
        public FieldInfo(ClassInfo classInfo, String fieldName, int access, String fieldType, String signature, Object value)
        {
            super();
            _classInfo = classInfo;
            _fieldName = fieldName;
            _access = access;
            _fieldType = fieldType;
            _signature = signature;
            _value = value;
        }

        public ClassInfo getClassInfo()
        {
            return _classInfo;
        }

        public String getFieldName()
        {
            return _fieldName;
        }

        public int getAccess()
        {
            return _access;
        }

        public String getFieldType()
        {
            return _fieldType;
        }

        public String getSignature()
        {
            return _signature;
        }

        public Object getValue()
        {
            return _value;
        }
    }
    
    /**
     * Signature for all handlers that respond to parsing class files.
     */
    public static interface Handler
    {
        public void handle(ClassInfo classInfo);
        public void handle(MethodInfo methodInfo);
        public void handle (FieldInfo fieldInfo);
        public void handle (ClassInfo info, String annotationName);
        public void handle (MethodInfo info, String annotationName);
        public void handle (FieldInfo info, String annotationName);
    }
    
    /**
     * Convenience base class to provide no-ops for all Handler methods.
     */
    public static abstract class AbstractHandler implements Handler
    {
        @Override
        public void handle(ClassInfo classInfo)
        {
        }

        @Override
        public void handle(MethodInfo methodInfo)
        {
        }

        @Override
        public void handle(FieldInfo fieldInfo)
        {
        }

        @Override
        public void handle(ClassInfo info, String annotationName)
        {
        }

        @Override
        public void handle(MethodInfo info, String annotationName)
        {
        }

        @Override
        public void handle(FieldInfo info, String annotationName)
        {
        }
    }

    /**
     * ASM Visitor for parsing a method. We are only interested in the annotations on methods.
     */
    public class MyMethodVisitor extends MethodVisitor
    {
        final MethodInfo _mi;
        final Set<? extends Handler> _handlers;
        
        public MyMethodVisitor(final Set<? extends Handler> handlers,
                               final ClassInfo classInfo,
                               final int access,
                               final String name,
                               final String methodDesc,
                               final String signature,
                               final String[] exceptions,
                               final int asmVersion)
        {
            super(asmVersion);
            _handlers = handlers;
            _mi = new MethodInfo(classInfo, name, access, methodDesc,signature, exceptions);
        }

        /**
         * We are only interested in finding the annotations on methods.
         */
        @Override
        public AnnotationVisitor visitAnnotation(String desc, boolean visible)
        {
            String annotationName = normalize(desc);
            for (Handler h:_handlers)
                h.handle(_mi, annotationName);
            return null;
        }
    }

    /**
     * An ASM visitor for parsing Fields.
     * We are only interested in visiting annotations on Fields.
     */
    public class MyFieldVisitor extends FieldVisitor
    {   
        final FieldInfo _fieldInfo;
        final Set<? extends Handler> _handlers;

        public MyFieldVisitor(final Set<? extends Handler> handlers,
                              final ClassInfo classInfo,
                              final int access,
                              final String fieldName,
                              final String fieldType,
                              final String signature,
                              final Object value,
                              final int asmVersion)
        {
            super(asmVersion);
            _handlers = handlers;
            _fieldInfo = new FieldInfo(classInfo, fieldName, access, fieldType, signature, value);
        }

        /**
         * Parse an annotation found on a Field.
         */
        @Override
        public AnnotationVisitor visitAnnotation(String desc, boolean visible)
        {
            String annotationName = normalize(desc);
            for (Handler h : _handlers)
               h.handle(_fieldInfo, annotationName);

            return null;
        }
    }

    /**
     * ASM visitor for a class.
     */
    public class MyClassVisitor extends ClassVisitor
    {
        int _asmVersion;
        final Resource _containingResource;
        final Set<? extends Handler> _handlers;
        ClassInfo _ci;
        
        public MyClassVisitor(Set<? extends Handler> handlers, Resource containingResource, int asmVersion)
        {
            super(asmVersion);
            _asmVersion = asmVersion;
            _handlers = handlers;
            _containingResource = containingResource;
        }

        @Override
        public void visit (final int version,
                           final int access,
                           final String name,
                           final String signature,
                           final String superName,
                           final String[] interfaces)
        {           
            _ci = new ClassInfo(_containingResource, normalize(name), version, access, signature, normalize(superName), normalize(interfaces));
            for (Handler h:_handlers)
               h.handle(_ci);
        }

        /**
         * Visit an annotation on a Class
         */
        @Override
        public AnnotationVisitor visitAnnotation (String desc, boolean visible)
        {
            String annotationName = normalize(desc);
            for (Handler h : _handlers)
                h.handle(_ci, annotationName);
            return null;
        }

        /**
         * Visit a method to extract its annotations
         */
        @Override
        public MethodVisitor visitMethod (final int access,
                                          final String name,
                                          final String methodDesc,
                                          final String signature,
                                          final String[] exceptions)
        {
            return new MyMethodVisitor(_handlers, _ci, access, name, methodDesc, signature, exceptions, _asmVersion);
        }

        /**
         * Visit a field to extract its annotations
         */
        @Override
        public FieldVisitor visitField (final int access,
                                        final String fieldName,
                                        final String fieldType,
                                        final String signature,
                                        final Object value)
        {
            return new MyFieldVisitor(_handlers, _ci, access, fieldName, fieldType, signature, value, _asmVersion);
        }
    }

    public AnnotationParser()
    {
        this(JavaVersion.VERSION.getPlatform());
    }

    /**
     * @param javaPlatform The target java version or 0 for the current runtime.
     */
    public AnnotationParser(int javaPlatform)
    {
        _asmVersion = asmVersion();
        if (javaPlatform==0)
            javaPlatform = JavaVersion.VERSION.getPlatform();
        _javaPlatform = javaPlatform;
    }
    
    
    public AnnotationParser(int javaPlatform, int asmVersion)
    {
        if (javaPlatform==0)
            javaPlatform = JavaVersion.VERSION.getPlatform();
        _javaPlatform = javaPlatform;
        if (asmVersion==0)
            asmVersion = ASM_OPCODE_VERSION;
        _asmVersion = asmVersion;
    }
    
    /**
     * Add a class as having been parsed.
     * 
     * @param classname the name of the class
     * @param location the fully qualified location of the class
     */
    public void addParsedClass (String classname, Resource location)
    {
        List<String> list = new ArrayList<>(1);
        if (location != null)
            list.add(location.toString());

        List<String> existing = _parsedClassNames.putIfAbsent(classname, list);
        if (existing != null)
        {
            existing.addAll(list);
            LOG.warn("{} scanned from multiple locations: {}", classname, existing);
        }
    }

    /**
     * Get the locations of the given classname. There may be more than one
     * location if there are duplicates of the same class.
     * 
     * @param classname the name of the class
     * @return an immutable list of locations
     */
    public List<String> getParsedLocations (String classname)
    {
        List<String> list = _parsedClassNames.get(classname);
        if (list == null)
            return Collections.emptyList();
        return Collections.unmodifiableList(list);
    }

    /**
     * Parse a given class
     * 
     * @param handlers the set of handlers to find class
     * @param className the class name to parse
     * @throws Exception if unable to parse
     */
    public void parse (Set<? extends Handler> handlers, String className) throws Exception
    {
        if (className == null)
            return;

        String tmp = className;
        className = className.replace('.', '/')+".class";
        URL resource = Loader.getResource(className);
        if (resource!= null)
        {
<<<<<<< HEAD
            Resource r = Resource.newResource(resource);
            addParsedClass(tmp, r);
            try (InputStream is = r.getInputStream())
            {
                scanClass(handlers, null, is);
=======
            if (!isParsed(className) || resolver.shouldOverride(className))
            {
                String tmp = className;
                className = className.replace('.', '/')+".class";
                URL resource = Loader.getResource(this.getClass(),className);
                if (resource!= null)
                {
                    Resource r = Resource.newResource(resource);
                    addParsedClass(tmp, r);
                    try (InputStream is = r.getInputStream())
                    {
                        scanClass(handlers, null, is);
                    }
                }
>>>>>>> b1d5fea9
            }
        }
    }

    /**
     * Parse the given class, optionally walking its inheritance hierarchy
     * 
     * @param handlers the handlers to look for class in 
     * @param clazz the class to look for
     * @param visitSuperClasses if true, also visit super classes for parse 
     * @throws Exception if unable to parse class
     */
    public void parse (Set<? extends Handler> handlers, Class<?> clazz, boolean visitSuperClasses) throws Exception
    {
        Class<?> cz = clazz;
        while (cz != Object.class)
        {
<<<<<<< HEAD
            String nameAsResource = cz.getName().replace('.', '/')+".class";
            URL resource = Loader.getResource(nameAsResource);
            if (resource!= null)
            {
                Resource r = Resource.newResource(resource);
                addParsedClass(clazz.getName(), r);
                try (InputStream is =  r.getInputStream())
                {
                    scanClass(handlers, null, is);
=======
            if (!resolver.isExcluded(cz.getName()))
            {
                if (!isParsed(cz.getName()) || resolver.shouldOverride(cz.getName()))
                {
                    String nameAsResource = cz.getName().replace('.', '/')+".class";
                    URL resource = Loader.getResource(this.getClass(),nameAsResource);
                    if (resource!= null)
                    {
                        Resource r = Resource.newResource(resource);
                        addParsedClass(clazz.getName(), r);
                        try (InputStream is =  r.getInputStream())
                        {
                            scanClass(handlers, null, is);
                        }
                    }
>>>>>>> b1d5fea9
                }
            }

            if (visitSuperClasses)
                cz = cz.getSuperclass();
            else
                break;
        }
    }

    /**
     * Parse the given classes
     * 
     * @param handlers the set of handlers to look for class in 
     * @param classNames the class name
     * @throws Exception if unable to parse
     */
    public void parse (Set<? extends Handler> handlers, String[] classNames) throws Exception
    {
        if (classNames == null)
            return;

        parse(handlers, Arrays.asList(classNames));
    }

    /**
     * Parse the given classes
     * 
     * @param handlers the set of handlers to look for class in 
     * @param classNames the class names
     * @throws Exception if unable to parse
     */
    public void parse (Set<? extends Handler> handlers, List<String> classNames) throws Exception
    {
        MultiException me = new MultiException();

        for (String s:classNames)
        {
            try
            {
<<<<<<< HEAD
                String name = s;
                s = s.replace('.', '/')+".class";
                URL resource = Loader.getResource(s);
                if (resource!= null)
                {
                    Resource r = Resource.newResource(resource);
                    addParsedClass(name, r);
                    try (InputStream is = r.getInputStream())
                    {
                        scanClass(handlers, null, is);
=======
                if ((resolver == null) || (!resolver.isExcluded(s) &&  (!isParsed(s) || resolver.shouldOverride(s))))
                {
                    String name = s;
                    s = s.replace('.', '/')+".class";
                    URL resource = Loader.getResource(this.getClass(),s);
                    if (resource!= null)
                    {
                        Resource r = Resource.newResource(resource);
                        addParsedClass(name, r);
                        try (InputStream is = r.getInputStream())
                        {
                            scanClass(handlers, null, is);
                        }
>>>>>>> b1d5fea9
                    }
                }
            }
            catch (Exception e)
            {
                me.add(new RuntimeException("Error scanning class "+s, e));
            }
        }
        me.ifExceptionThrow();
    }

    /**
     * Parse all classes in a directory
     * 
     * @param handlers the set of handlers to look for classes in 
     * @param root the resource directory to look for classes
     * @throws Exception if unable to parse
     */
    protected void parseDir (Set<? extends Handler> handlers, Resource root) throws Exception
    {
        if (!root.isDirectory() || !root.exists() || root.getName().startsWith("."))
            return;

        if (LOG.isDebugEnabled())
            LOG.debug("Scanning dir {}", root);
        
        File rootFile = root.getFile();
        
        MultiException me = new MultiException();
        Collection<Resource> resources = root.getAllResources();
        if (resources != null)
        {
            for (Resource r:resources)
            {
                if (r.isDirectory())
                    continue;

                File file = r.getFile();                                      
                if (isValidClassFileName((file==null?null:file.getName())))
                {
                    Path classpath = rootFile.toPath().relativize(file.toPath());
                    String str = classpath.toString();
                    str = str.substring(0, str.lastIndexOf(".class")).replace('/', '.').replace('\\', '.');
                    
                    try
                    {
                        if (LOG.isDebugEnabled())
                            LOG.debug("Scanning class {}", r);
                        addParsedClass(str, r);
                        try (InputStream is=r.getInputStream())
                        {
                            scanClass(handlers, Resource.newResource(file.getParentFile()), is);
                        }
                    }                  
                    catch (Exception ex)
                    {
                        if (LOG.isDebugEnabled()) LOG.debug("Error scanning file "+file, ex);
                        me.add(new RuntimeException("Error scanning file "+file,ex));
                    }
                }
                else
                {
<<<<<<< HEAD
                    if (LOG.isDebugEnabled()) LOG.debug("Skipping scan on invalid file {}", file);
=======
                    File file = r.getFile();                                      
                    if (isValidClassFileName((file==null?null:file.getName())))
                    {
                        Path classpath = rootFile.toPath().relativize(file.toPath());
                        String str = classpath.toString();
                        str = str.substring(0, str.lastIndexOf(".class")).replace('/', '.').replace('\\', '.');

                        try
                        {
                            if (LOG.isDebugEnabled())
                                LOG.debug("Scanning class {}", r);
                            addParsedClass(str, r);
                            try (InputStream is=r.getInputStream())
                            {
                                scanClass(handlers, Resource.newResource(file.getParentFile()), is);
                            }
                        }                  
                        catch (Exception ex)
                        {
                            if (LOG.isDebugEnabled()) LOG.debug("Error scanning file "+file, ex);
                            me.add(new RuntimeException("Error scanning file "+file,ex));
                        }
                    }
                    else
                    {
                        if (LOG.isDebugEnabled()) LOG.debug("Skipping scan on invalid file {}", file);
                    }
>>>>>>> b1d5fea9
                }
            }
        }
        
        me.ifExceptionThrow();
    }

    /**
     * Parse classes in the supplied classloader. 
     * Only class files in jar files will be scanned.
     * 
     * @param handlers the handlers to look for classes in 
     * @param loader the classloader for the classes
     * @param visitParents if true, visit parent classloaders too
     * @param nullInclusive if true, an empty pattern means all names match, if false, none match
     * @throws Exception if unable to parse
     */
    @Deprecated
    public void parse (final Set<? extends Handler> handlers, ClassLoader loader, boolean visitParents, boolean nullInclusive) throws Exception
    {
        throw new UnsupportedOperationException();
    }

    /**
     * Parse classes in the supplied uris.
     * 
     * @param handlers the handlers to look for classes in  
     * @param uris the uris for the jars
     * @throws Exception if unable to parse
     */
    public void parse (final Set<? extends Handler> handlers, final URI[] uris) throws Exception
    {
        if (uris==null)
            return;

        MultiException me = new MultiException();
        
        for (URI uri:uris)
        {
            try
            {
                parse(handlers, uri);
            }
            catch (Exception e)
            {
                me.add(new RuntimeException("Problem parsing classes from "+ uri, e));
            }
        }
        me.ifExceptionThrow();
    }

    /**
     * Parse a particular uri
     * 
     * @param handlers the handlers to look for classes in 
     * @param uri the uri for the jar 
     * @throws Exception if unable to parse
     */
    public void parse (final Set<? extends Handler> handlers, URI uri) throws Exception
    {
        if (uri == null)
            return;

        parse (handlers, Resource.newResource(uri));
    }

    /**
     * Parse a resource
     * 
     * @param handlers the handlers to look for classes in  
     * @param r the resource to parse
     * @throws Exception if unable to parse
     */
    public void parse (final Set<? extends Handler> handlers, Resource r) throws Exception
    {
        if (r == null)
            return;
        
        if (r.exists() && r.isDirectory())
        {
            parseDir(handlers, r);
            return;
        }

        String fullname = r.toString();
        if (fullname.endsWith(".jar"))
        {
            parseJar(handlers, r);
            return;
        }

        if (fullname.endsWith(".class"))
        {
            try (InputStream is=r.getInputStream())
            {
                scanClass(handlers, null, is);
                return;
            }
        }
        
        if (LOG.isDebugEnabled()) LOG.warn("Resource not scannable for classes: {}", r);
    }

    /**
     * Parse a resource that is a jar file.
     * 
     * @param handlers the handlers to look for classes in  
     * @param jarResource the jar resource to parse
     * @throws Exception if unable to parse
     */
    protected void parseJar (Set<? extends Handler> handlers, Resource jarResource) throws Exception
    {
        if (jarResource == null)
            return;
       
        if (jarResource.toString().endsWith(".jar"))
        {
            if (LOG.isDebugEnabled())
                LOG.debug("Scanning jar {}", jarResource);

            MultiException me = new MultiException();
            try (MultiReleaseJarFile jarFile = new MultiReleaseJarFile(jarResource.getFile(),_javaPlatform,false))
            {
<<<<<<< HEAD
                try
                {
                    parseJarEntry(handlers, jarResource, e);
                }
                catch (Exception ex)
=======
                jarFile.stream().forEach(e->
>>>>>>> b1d5fea9
                {
                    try
                    {
                        parseJarEntry(handlers, jarResource, e, resolver);
                    }
                    catch (Exception ex)
                    {
                        me.add(new RuntimeException("Error scanning entry " + e.getName() + " from jar " + jarResource, ex));
                    }
                });
            }
            me.ifExceptionThrow();
        }
    }

    /**
     * Parse a single entry in a jar file
     * 
     * @param handlers the handlers to look for classes in  
     * @param entry the entry in the potentially MultiRelease jar resource to parse
     * @throws Exception if unable to parse
     */
    protected void parseJarEntry (Set<? extends Handler> handlers, Resource jar, MultiReleaseJarFile.VersionedJarEntry entry) throws Exception
    {
        if (jar == null || entry == null)
            return;

        //skip directories
        if (entry.isDirectory())
            return;

        String name = entry.getName();

        //check file is a valid class file name
        if (isValidClassFileName(name) && isValidClassFilePath(name))
        {
            String shortName =  name.replace('/', '.').substring(0,name.length()-6);
<<<<<<< HEAD
            addParsedClass(shortName, Resource.newResource("jar:"+jar.getURI()+"!/"+entry.getNameInJar()));
            if (LOG.isDebugEnabled())
                LOG.debug("Scanning class from jar {}!/{}", jar, entry);
            try (InputStream is = entry.getInputStream())
            {
                scanClass(handlers, jar, is);
=======
            if ((resolver == null)
                    ||
                    (!resolver.isExcluded(shortName) && (!isParsed(shortName) || resolver.shouldOverride(shortName))))
            {
                addParsedClass(shortName, Resource.newResource("jar:"+jar.getURI()+"!/"+entry.getNameInJar()));
                if (LOG.isDebugEnabled())
                    LOG.debug("Scanning class from jar {}!/{}", jar, entry);
                try (InputStream is = entry.getInputStream())
                {
                    scanClass(handlers, jar, is);
                }
>>>>>>> b1d5fea9
            }
        }
    }

    /**
     * Use ASM on a class
     * 
     * @param handlers the handlers to look for classes in  
     * @param containingResource the dir or jar that the class is contained within, can be null if not known
     * @param is the input stream to parse
     * @throws IOException if unable to parse
     */
    protected void scanClass (Set<? extends Handler> handlers, Resource containingResource, InputStream is) throws IOException
    {
        ClassReader reader = new ClassReader(is);
        reader.accept(new MyClassVisitor(handlers, containingResource, _asmVersion), ClassReader.SKIP_CODE|ClassReader.SKIP_DEBUG|ClassReader.SKIP_FRAMES);
    }
    
    /**
     * Remove any parsed class names.
     */
    public void resetParsedClasses ()
    {
        _parsedClassNames.clear();
    }

    /**
     * Check that the given path represents a valid class file name.
     * The check is fairly cursory, checking that:
     * <ul>
     * <li> the name ends with .class</li>
     * <li> it isn't a dot file or in a hidden directory </li>
     * <li> the name of the class at least begins with a valid identifier for a class name </li>
     * </ul>
     * @param name the class file name
     * @return whether the class file name is valid
     */
    private boolean isValidClassFileName (String name)
    {
        //no name cannot be valid
        if (name == null || name.length()==0)
            return false;

        //skip anything that is not a class file
        String lc = name.toLowerCase(Locale.ENGLISH);
        if (!lc.endsWith(".class"))
        {
            if (LOG.isDebugEnabled()) LOG.debug("Not a class: {}",name);
            return false;
        }
        
        if (lc.equals("module-info.class"))
        {
            if (LOG.isDebugEnabled()) LOG.debug("Skipping module-info.class");
            return false;
        }

        //skip any classfiles that are not a valid java identifier
        int c0 = 0;      
        int ldir = name.lastIndexOf('/', name.length()-6);
        c0 = (ldir > -1 ? ldir+1 : c0);
        if (!Character.isJavaIdentifierStart(name.charAt(c0)))
        {
            if (LOG.isDebugEnabled()) LOG.debug("Not a java identifier: {}",name);
            return false;
        }
   
        return true;
    }

    /**
     * Check that the given path does not contain hidden directories
     *
     * @param path the class file path
     * @return whether the class file path is valid
     */
    private boolean isValidClassFilePath (String path)
    {
        //no path is not valid
        if (path == null || path.length()==0)
            return false;

        // skip any classfiles that are in a hidden directory
        if (path.startsWith(".") || path.contains("/."))
        {
            if (LOG.isDebugEnabled()) LOG.debug("Contains hidden dirs: " + path);
            return false;
        }

        return true;
    }
}<|MERGE_RESOLUTION|>--- conflicted
+++ resolved
@@ -74,7 +74,7 @@
     protected Map<String, List<String>> _parsedClassNames = new ConcurrentHashMap<>();
     private final int _javaPlatform;
     private int _asmVersion;
-
+    
     /**
      * Determine the runtime version of asm.
      * @return the org.objectweb.asm.Opcode matching the runtime version of asm.
@@ -605,28 +605,11 @@
         URL resource = Loader.getResource(className);
         if (resource!= null)
         {
-<<<<<<< HEAD
             Resource r = Resource.newResource(resource);
             addParsedClass(tmp, r);
             try (InputStream is = r.getInputStream())
             {
                 scanClass(handlers, null, is);
-=======
-            if (!isParsed(className) || resolver.shouldOverride(className))
-            {
-                String tmp = className;
-                className = className.replace('.', '/')+".class";
-                URL resource = Loader.getResource(this.getClass(),className);
-                if (resource!= null)
-                {
-                    Resource r = Resource.newResource(resource);
-                    addParsedClass(tmp, r);
-                    try (InputStream is = r.getInputStream())
-                    {
-                        scanClass(handlers, null, is);
-                    }
-                }
->>>>>>> b1d5fea9
             }
         }
     }
@@ -644,7 +627,6 @@
         Class<?> cz = clazz;
         while (cz != Object.class)
         {
-<<<<<<< HEAD
             String nameAsResource = cz.getName().replace('.', '/')+".class";
             URL resource = Loader.getResource(nameAsResource);
             if (resource!= null)
@@ -654,23 +636,6 @@
                 try (InputStream is =  r.getInputStream())
                 {
                     scanClass(handlers, null, is);
-=======
-            if (!resolver.isExcluded(cz.getName()))
-            {
-                if (!isParsed(cz.getName()) || resolver.shouldOverride(cz.getName()))
-                {
-                    String nameAsResource = cz.getName().replace('.', '/')+".class";
-                    URL resource = Loader.getResource(this.getClass(),nameAsResource);
-                    if (resource!= null)
-                    {
-                        Resource r = Resource.newResource(resource);
-                        addParsedClass(clazz.getName(), r);
-                        try (InputStream is =  r.getInputStream())
-                        {
-                            scanClass(handlers, null, is);
-                        }
-                    }
->>>>>>> b1d5fea9
                 }
             }
 
@@ -711,7 +676,6 @@
         {
             try
             {
-<<<<<<< HEAD
                 String name = s;
                 s = s.replace('.', '/')+".class";
                 URL resource = Loader.getResource(s);
@@ -722,21 +686,6 @@
                     try (InputStream is = r.getInputStream())
                     {
                         scanClass(handlers, null, is);
-=======
-                if ((resolver == null) || (!resolver.isExcluded(s) &&  (!isParsed(s) || resolver.shouldOverride(s))))
-                {
-                    String name = s;
-                    s = s.replace('.', '/')+".class";
-                    URL resource = Loader.getResource(this.getClass(),s);
-                    if (resource!= null)
-                    {
-                        Resource r = Resource.newResource(resource);
-                        addParsedClass(name, r);
-                        try (InputStream is = r.getInputStream())
-                        {
-                            scanClass(handlers, null, is);
-                        }
->>>>>>> b1d5fea9
                     }
                 }
             }
@@ -799,37 +748,7 @@
                 }
                 else
                 {
-<<<<<<< HEAD
                     if (LOG.isDebugEnabled()) LOG.debug("Skipping scan on invalid file {}", file);
-=======
-                    File file = r.getFile();                                      
-                    if (isValidClassFileName((file==null?null:file.getName())))
-                    {
-                        Path classpath = rootFile.toPath().relativize(file.toPath());
-                        String str = classpath.toString();
-                        str = str.substring(0, str.lastIndexOf(".class")).replace('/', '.').replace('\\', '.');
-
-                        try
-                        {
-                            if (LOG.isDebugEnabled())
-                                LOG.debug("Scanning class {}", r);
-                            addParsedClass(str, r);
-                            try (InputStream is=r.getInputStream())
-                            {
-                                scanClass(handlers, Resource.newResource(file.getParentFile()), is);
-                            }
-                        }                  
-                        catch (Exception ex)
-                        {
-                            if (LOG.isDebugEnabled()) LOG.debug("Error scanning file "+file, ex);
-                            me.add(new RuntimeException("Error scanning file "+file,ex));
-                        }
-                    }
-                    else
-                    {
-                        if (LOG.isDebugEnabled()) LOG.debug("Skipping scan on invalid file {}", file);
-                    }
->>>>>>> b1d5fea9
                 }
             }
         }
@@ -953,19 +872,11 @@
             MultiException me = new MultiException();
             try (MultiReleaseJarFile jarFile = new MultiReleaseJarFile(jarResource.getFile(),_javaPlatform,false))
             {
-<<<<<<< HEAD
-                try
-                {
-                    parseJarEntry(handlers, jarResource, e);
-                }
-                catch (Exception ex)
-=======
                 jarFile.stream().forEach(e->
->>>>>>> b1d5fea9
                 {
                     try
                     {
-                        parseJarEntry(handlers, jarResource, e, resolver);
+                        parseJarEntry(handlers, jarResource, e);
                     }
                     catch (Exception ex)
                     {
@@ -974,7 +885,7 @@
                 });
             }
             me.ifExceptionThrow();
-        }
+        }        
     }
 
     /**
@@ -999,26 +910,12 @@
         if (isValidClassFileName(name) && isValidClassFilePath(name))
         {
             String shortName =  name.replace('/', '.').substring(0,name.length()-6);
-<<<<<<< HEAD
             addParsedClass(shortName, Resource.newResource("jar:"+jar.getURI()+"!/"+entry.getNameInJar()));
             if (LOG.isDebugEnabled())
                 LOG.debug("Scanning class from jar {}!/{}", jar, entry);
             try (InputStream is = entry.getInputStream())
             {
                 scanClass(handlers, jar, is);
-=======
-            if ((resolver == null)
-                    ||
-                    (!resolver.isExcluded(shortName) && (!isParsed(shortName) || resolver.shouldOverride(shortName))))
-            {
-                addParsedClass(shortName, Resource.newResource("jar:"+jar.getURI()+"!/"+entry.getNameInJar()));
-                if (LOG.isDebugEnabled())
-                    LOG.debug("Scanning class from jar {}!/{}", jar, entry);
-                try (InputStream is = entry.getInputStream())
-                {
-                    scanClass(handlers, jar, is);
-                }
->>>>>>> b1d5fea9
             }
         }
     }

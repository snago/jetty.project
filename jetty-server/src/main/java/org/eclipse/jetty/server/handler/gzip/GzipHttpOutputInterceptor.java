--- conflicted
+++ resolved
@@ -230,15 +230,7 @@
             response.setContentLength(-1);
             String etag=fields.get(HttpHeader.ETAG);
             if (etag!=null)
-<<<<<<< HEAD
-            {
-                int end = etag.length()-1;
-                etag=(etag.charAt(end)=='"')?etag.substring(0,end)+ GZIP._etag+'"':etag+GZIP._etag;
-                fields.put(HttpHeader.ETAG,etag);
-            }
-=======
                 fields.put(HttpHeader.ETAG,etagGzip(etag));
->>>>>>> f4c13e5f
 
             LOG.debug("{} compressing {}",this,_deflater);
             _state.set(GZState.COMPRESSING);
@@ -252,7 +244,7 @@
     private String etagGzip(String etag)
     {
         int end = etag.length()-1;
-        return (etag.charAt(end)=='"')?etag.substring(0,end)+GzipHttpContent.ETAG_GZIP+'"':etag+GzipHttpContent.ETAG_GZIP;
+        return (etag.charAt(end)=='"')?etag.substring(0,end)+ GZIP._etag+'"':etag+GZIP._etag;
     }
     
     public void noCompression()
